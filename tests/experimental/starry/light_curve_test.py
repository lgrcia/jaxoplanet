--- conflicted
+++ resolved
@@ -165,32 +165,6 @@
 
     starry_system = starry.System(pri, sec)
     starry_flux = starry_system.flux(time, total=False)
-<<<<<<< HEAD
-    assert_allclose(jaxoplanet_flux, starry_flux)
-
-
-@pytest.mark.parametrize("deg", [2, 5, 10])
-def test_compare_starry_rot(deg):
-    starry = pytest.importorskip("starry")
-    starry.config.lazy = False
-
-    # map
-    inc = np.pi / 2
-    np.random.seed(deg)
-    y = Ylm.from_dense(np.random.randn((deg + 1) ** 2))
-    map = Map(y=y, inc=inc)
-
-    # phase
-    theta = np.linspace(0, 2 * np.pi, 200)
-
-    # starry
-    ms = starry.Map(ydeg=deg, inc=np.rad2deg(inc))
-    ms[:, :] = y.todense()
-    expected = ms.flux(theta=np.rad2deg(theta))
-    calc = map.flux(theta=theta)
-
-    assert_allclose(calc, expected)
-=======
 
     # compare summed jaxponet fluxes with the corresponding starry fluxes
     if body_map is None:
@@ -203,5 +177,4 @@
     # compare individual jaxpolanet fluxes with the corresponding starry fluxes
     # for jaxoplanet_flux_item, starry_flux_item in zip(jaxoplanet_flux, starry_flux):
     #     if jaxoplanet_flux_item is not None:
-    #         assert_allclose(jax.numpy.squeeze(jaxoplanet_flux_item), starry_flux_item)
->>>>>>> 55b4bc12
+    #         assert_allclose(jax.numpy.squeeze(jaxoplanet_flux_item), starry_flux_item)