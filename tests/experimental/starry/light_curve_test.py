import jax
import numpy as np
import pytest

from jaxoplanet.experimental.starry import Map, Ylm
from jaxoplanet.experimental.starry.light_curves import light_curve, map_light_curve
from jaxoplanet.experimental.starry.orbit import SurfaceMapSystem
from jaxoplanet.orbits import keplerian
from jaxoplanet.test_utils import assert_allclose


@pytest.mark.parametrize("deg", [2, 5, 10])
@pytest.mark.parametrize("u", [[], [0.1], [0.2, 0.1]])
def test_compare_starry(deg, u):
    starry = pytest.importorskip("starry")
    starry.config.lazy = False

    # map
    inc = np.pi / 2
    np.random.seed(deg)
    y = Ylm.from_dense(np.random.randn((deg + 1) ** 2))
    map = Map(y=y, u=u, inc=inc)

    # occultor
    yo = np.linspace(-3, 3, 1000)
    ro = 0.01
    zo = 2.0
    xo = 0.0

    # starry
    ms = starry.Map(ydeg=deg, udeg=len(u), inc=np.rad2deg(inc))
    ms[:, :] = y.todense()
    if len(u) > 0:
        ms[1:] = u
    expected = ms.flux(xo=xo, yo=yo, ro=ro, zo=zo)

    # jaxoplanet
    calc = jax.vmap(map_light_curve, in_axes=(None, None, None, 0, None, None))(
        map, ro, xo, yo, zo, 0.0
    )

    assert_allclose(calc, expected)


@pytest.fixture(
    params=[
        {
            "central": keplerian.Central(
                mass=1.3,
                radius=1.1,
            ),
            "bodies": [{"radius": 0.5, "mass": 0.1, "period": 1.5}],
        },
        {
            "central": keplerian.Central(
                mass=1.3,
                radius=1.1,
            ),
            "surface_map": Map(
                y=Ylm.from_dense(
                    [1, 0.005, 0.05, 0.09, 0.0, 0.1, 0.03, 0.04, 0.4, 0.2, 0.1]
                ),
                inc=0.9,
                obl=0.3,
                period=1.2,
                u=(0.1, 0.1),
            ),
            "bodies": [
                {
                    "radius": 0.5,
                    "mass": 0.1,
                    "period": 1.5,
                    "surface_map": Map(
                        y=Ylm.from_dense([1, 0.005, 0.05, 0.09, 0.0, 0.1, 0.03]),
                        inc=-0.3,
                        period=0.8,
                        u=(0.2, 0.3),
                    ),
                }
            ],
        },
        {
            "central": keplerian.Central(
                mass=1.3,
                radius=1.1,
            ),
            "surface_map": Map(
                y=Ylm.from_dense(
                    [1, 0.005, 0.05, 0.09, 0.0, 0.1, 0.03, 0.04, 0.4, 0.2, 0.1]
                ),
                inc=0.9,
                obl=0.3,
                period=1.2,
                u=(0.1, 0.1),
            ),
            "bodies": [
                {
                    "radius": 0.5,
                    "mass": 0.1,
                    "period": 1.5,
                },
                {
                    "radius": 0.2,
                    "mass": 0.3,
                    "period": 0.4,
                },
            ],
        },
        {
            "central": keplerian.Central(
                mass=1.3,
                radius=1.1,
            ),
            "surface_map": Map(
                y=Ylm.from_dense(np.hstack([1, 0.005, 0.05, 0.09, 0.0, 0.1, 0.03])),
                period=1.2,
                u=(0.1, 0.1),
            ),
            "bodies": [
                {
                    "radius": 0.5,
                    "mass": 0.1,
                    "period": 1.5,
                }
            ],
        },
        {
            "central": keplerian.Central(
                mass=0.3,
                radius=0.1,
            ),
            "bodies": [
                {
                    "radius": 1.5,
                    "mass": 1.1,
                    "period": 1.5,
                    "surface_map": Map(
                        y=Ylm.from_dense([1, 0.005, 0.05, 0.09, 0.0, 0.1, 0.03]),
                        period=1.2,
                        u=(0.1, 0.1),
                    ),
                }
            ],
        },
    ]
)
def keplerian_system(request):
    system = SurfaceMapSystem(
        request.param["central"], surface_map=request.param.get("surface_map", None)
    )
    for body in request.param["bodies"]:
        system = system.add_body(**body)

    return system


def test_compare_starry_system(keplerian_system):
    starry = pytest.importorskip("starry")
    starry.config.lazy = False

    def jaxoplanet2starry(body, surface_map=None):
        cls = (
            starry.Primary if isinstance(body, keplerian.Central) else starry.Secondary
        )
        if surface_map is None:
            map_kwargs = dict(ydeg=0, rv=False, reflected=False)
        else:
            map_kwargs = dict(
                ydeg=surface_map.ydeg,
                udeg=surface_map.udeg,
                inc=np.rad2deg(surface_map.inc),
                obl=np.rad2deg(surface_map.obl),
                amp=surface_map.amplitude,
            )

        body_kwargs = dict(
            r=body.radius.magnitude,
            m=body.mass.magnitude,
            prot=0 if surface_map is None else surface_map.period,
        )

        if isinstance(body, keplerian.OrbitalBody):
            body_kwargs["porb"] = body.period.magnitude
            map_kwargs["amp"] = surface_map.amplitude if surface_map else 0.0

        starry_body = cls(starry.Map(**map_kwargs), **body_kwargs)

<<<<<<< HEAD
        if surface_map and surface_map.u:
            starry_body.map[1:] = surface_map.u
        if surface_map and surface_map.deg > 0:
            starry_body.map[1:, :] = np.asarray(surface_map.y.todense())[1:]

        return starry_body
=======
    # jaxoplanet system
    central = keplerian_system.central
    central_map = keplerian_system.central_surface_map
    body = keplerian_system.bodies[0]
    body_map = keplerian_system.bodies_surface_maps[0]
>>>>>>> da465904

    time = np.linspace(-1.5, 1.0, 300)

    # jaxoplanet
    jaxoplanet_flux = light_curve(keplerian_system)(time)

    # starry
    primary = jaxoplanet2starry(keplerian_system.central, keplerian_system.surface_map)
    secondaries = [
        jaxoplanet2starry(body, surface_map)
        for body, surface_map in zip(
            keplerian_system.bodies, keplerian_system.surface_maps
        )
    ]

    starry_system = starry.System(primary, *secondaries)
    starry_flux = starry_system.flux(time, total=False)

    assert_allclose(jaxoplanet_flux.T, np.array(starry_flux))

    # # compare summed jaxponet fluxes with the corresponding starry fluxes
    # if body_map is None:
    #     assert_allclose(jax.numpy.squeeze(jaxoplanet_flux), starry_flux[0])
    # elif central_map is None:
    #     assert_allclose(jax.numpy.squeeze(jaxoplanet_flux), starry_flux[1])
    # else:
    #     assert_allclose(jax.numpy.squeeze(jaxoplanet_flux),
    # np.sum(starry_flux, axis=0))

    # # compare individual jaxpolanet fluxes with the corresponding starry fluxes
    # for jaxoplanet_flux_item, starry_flux_item in zip(jaxoplanet_flux, starry_flux):
    #     if jaxoplanet_flux_item is not None:
    #         assert_allclose(jax.numpy.squeeze(jaxoplanet_flux_item), starry_flux_item)


def test_map_light_curves_none_occultor():
    surface_map = Map(
        y=Ylm.from_dense(np.hstack([1, 0.005, 0.05, 0.09, 0.0, 0.1, 0.03])),
        period=1.2,
        u=(0.1, 0.1),
    )

    expected = map_light_curve(surface_map, theta=0.5)
    calc = map_light_curve(surface_map, 0.0, 2.0, 2.0, 2.0, theta=0.5)

    assert_allclose(calc, expected)


@pytest.mark.parametrize("deg", [2, 5, 10])
def test_compare_starry_rot(deg):
    starry = pytest.importorskip("starry")
    starry.config.lazy = False

    # map
    inc = np.pi / 2
    np.random.seed(deg)
    y = Ylm.from_dense(np.random.randn((deg + 1) ** 2))
    map = Map(y=y, inc=inc)

    # phase
    theta = np.linspace(0, 2 * np.pi, 200)

    # starry
    ms = starry.Map(ydeg=deg, inc=np.rad2deg(inc))
    ms[:, :] = y.todense()
    expected = ms.flux(theta=np.rad2deg(theta))
    calc = jax.vmap(map_light_curve, in_axes=(None, None, None, None, None, 0))(
        map, None, None, None, None, theta
    )

    assert_allclose(calc, expected)<|MERGE_RESOLUTION|>--- conflicted
+++ resolved
@@ -185,20 +185,18 @@
 
         starry_body = cls(starry.Map(**map_kwargs), **body_kwargs)
 
-<<<<<<< HEAD
         if surface_map and surface_map.u:
             starry_body.map[1:] = surface_map.u
         if surface_map and surface_map.deg > 0:
             starry_body.map[1:, :] = np.asarray(surface_map.y.todense())[1:]
 
         return starry_body
-=======
+
     # jaxoplanet system
     central = keplerian_system.central
     central_map = keplerian_system.central_surface_map
     body = keplerian_system.bodies[0]
     body_map = keplerian_system.bodies_surface_maps[0]
->>>>>>> da465904
 
     time = np.linspace(-1.5, 1.0, 300)
 
