--- conflicted
+++ resolved
@@ -62,7 +62,6 @@
 
 
 # TODO: figure out the sparse matrices (and Pijk) to avoid todense()
-<<<<<<< HEAD
 def map_light_curve(
     map,
     r: float = None,
@@ -72,10 +71,6 @@
     theta: float = 0.0,
 ):
     """Light curve of an occulted map.
-=======
-def map_light_curve(map, r: float, xo: float, yo: float, zo: float, theta: float):
-    """Light curve of a map
->>>>>>> bf6c14fe
 
     Args:
         map (Map): map object
@@ -92,7 +87,6 @@
     Returns:
         ArrayLike: flux
     """
-<<<<<<< HEAD
     rT_deg = rT(map.deg)
 
     # no occulting body
@@ -118,25 +112,6 @@
             A2 = jnp.array([1])
 
         x = jnp.where(b_occ, sT @ A2, rT_deg)
-=======
-    U = jnp.array([1, *map.u])
-    b = jnp.sqrt(jnp.square(xo) + jnp.square(yo))
-    b_rot = jnp.logical_or(jnp.greater_equal(b, 1.0 + r), jnp.less_equal(zo, 0.0))
-    b_occ = jnp.logical_not(b_rot)
-
-    # Occultation
-    theta_z = jnp.arctan2(xo, yo)
-    sT = solution_vector(map.deg)(b, r)
-    # the reason for this if is that scipy.sparse.linalg.inv of a sparse matrix[[1]]
-    # is a non-sparse [[1]], hence from_scipy_sparse raises an error (case deg=0) ...
-    if map.deg > 0:
-        A2 = scipy.sparse.linalg.inv(A2_inv(map.deg))
-        A2 = jax.experimental.sparse.BCOO.from_scipy_sparse(A2)
-    else:
-        A2 = jnp.array([1])
-
-    sTA2 = sT @ A2
->>>>>>> bf6c14fe
 
     # full rotation
     rotated_y = left_project(
